"""
Classes for hierarchical parameter inference.
"""

from itertools import compress

import bilby
import numpy as np
from cweqgen import equations
from lintegrate import logtrapz
from scipy.interpolate import splev, splrep
from scipy.stats import expon, gaussian_kde, truncnorm

from .utils import ellipticity_to_q22, q22_to_ellipticity

#: Allowed distributions and their required hyperparameters (allow with names of any scale hyperparameters)
DISTRIBUTION_REQUIREMENTS = {
    "exponential": {"parameters": ["mu"], "scale": ["mu"]},
    "gaussian": {"parameters": ["mu", "sigma", "weight"], "scale": ["sigma"]},
    "deltafunction": {"parameters": ["peak"], "scale": []},
    "powerlaw": {"parameters": ["alpha", "minimum", "maximum"], "scale": ["alpha"]},
    "histogram": {"parameters": ["weight"], "scale": []},
}


class BaseDistribution:
    """
    The base class for the distribution, as defined by a set of
    hyperparameters, that you want to fit.

    Parameters
    ----------
    name: str
        The parameter for which this distribution is the prior.
    disttype: str
        The type of distribution, e.g., 'exponential', 'gaussian'.
    hyperparameters: dict
        A dictionary of hyperparameters for the distribution with the keys
        giving the parameter names, and values giving their fixed value, or
        a :class:`bilby.core.prior.Prior` for values that are to be inferred.
    low: float
        The lower bound of the distribution
    high: float
        The upper bound of the distribution
    """

    def __init__(self, name, disttype, hyperparameters={}, low=-np.inf, high=np.inf):
        self.name = name  # the parameter name
        self.disttype = disttype
        self.hyperparameters = hyperparameters
        self.low = low
        self.high = high

        if self.low >= self.high:
            raise ValueError("Lower bound is higher than upper bound!")

    @property
    def disttype(self):
        return self._disttype

    @disttype.setter
    def disttype(self, disttype):
        if disttype.lower() not in DISTRIBUTION_REQUIREMENTS.keys():
            raise ValueError('Distribution name "{}" is not known'.format(disttype))
        else:
            self._disttype = disttype.lower()

    @property
    def hyperparameters(self):
        return self._hyperparameters

    @hyperparameters.setter
    def hyperparameters(self, hyperparameters):
        if isinstance(hyperparameters, dict):
            # check is contains the required parameter names
            for key in hyperparameters.keys():
                if (
                    key.lower()
                    not in DISTRIBUTION_REQUIREMENTS[self.disttype]["parameters"]
                ):
                    raise KeyError(
                        'Unknown parameter "{}" for distribution '
                        '"{}"'.format(key, self.disttype)
                    )
            self._hyperparameters = {
                key.lower(): value for key, value in hyperparameters.items()
            }
        else:
            raise TypeError("hyperparameters must be a dictionary")

        # set fixed values
        self.fixed = self._hyperparameters

    @property
    def parameters(self):
        return list(self.hyperparameters.keys())

    @property
    def values(self):
        return list(self.hyperparameters.values())

    @property
    def unpacked_parameters(self):
        params = []
        for key, value in self.hyperparameters.items():
            if isinstance(value, (list, np.ndarray)):
                for i in range(len(value)):
                    params.append("{0}{1:d}".format(key, i))
            else:
                params.append(key)
        return params

    @property
    def unpacked_values(self):
        values = []
        for value in self.hyperparameters.values():
            if isinstance(value, (list, np.ndarray)):
                for i in range(len(value)):
                    values.append(value[i])
            else:
                values.append(value)
        return values

    def __getitem__(self, item):
        if item.lower() in self.parameters:
            return self.hyperparameters[item.lower()]
        elif item.lower() in self.unpacked_parameters:
            return self.unpacked_values[self.unpacked_parameters.index(item.lower())]
        elif item.lower() in DISTRIBUTION_REQUIREMENTS[self.disttype]["parameters"]:
            return None
        else:
            raise KeyError('"{}" is not a parameter in this distribution'.format(item))

    def __setitem__(self, item, value):
        if item.lower() not in self.hyperparameters.keys():
            if item.lower() in DISTRIBUTION_REQUIREMENTS[self.disttype]["parameters"]:
                self._hyperparameters[item.lower()] = value
            else:
                raise KeyError(
                    '"{}" is not a parameter in this distribution'.format(item)
                )
        else:
            self._hyperparameters[item.lower()] = value

    @property
    def fixed(self):
        """
        Return a dictionary keyed to parameter names and with boolean values
        indicating whether the parameter is fixed (True), or to be inferred
        (False).
        """

        return self._fixed

    @fixed.setter
    def fixed(self, hyperparameters):
        self._fixed = dict()

        for param, value in hyperparameters.items():
            if isinstance(value, (bilby.core.prior.Prior, bilby.core.prior.PriorDict)):
                self._fixed[param] = False
            elif isinstance(value, (list, np.ndarray)):
                self._fixed[param] = []
                for i in range(len(value)):
                    if isinstance(
                        value[i], (bilby.core.prior.Prior, bilby.core.prior.PriorDict)
                    ):
                        self._fixed[param].append(False)
                    elif isinstance(value[i], (int, float)):
                        self._fixed[param].append(True)
                    else:
                        raise TypeError("Hyperparameter type is not valid")
            elif isinstance(value, (int, float)):
                self._fixed[param] = True
            else:
                raise TypeError("Hyperparameter type is not valid")

    @property
    def unpacked_fixed(self):
        """
        Return a flattened version of ``fixed``, with multivalued parameters
        indexed.
        """

        fixed = dict()

        for param, value in zip(self.unpacked_parameters, self.unpacked_values):
            if isinstance(value, (bilby.core.prior.Prior, bilby.core.prior.PriorDict)):
                fixed[param] = False
            elif isinstance(value, (int, float)):
                fixed[param] = True
            else:
                raise TypeError("Hyperparameter type is not valid")

        return fixed

    @property
    def unknown_parameters(self):
        """
        A list of the parameters that are to be inferred.
        """

        return list(
            compress(
                self.unpacked_parameters, ~np.array(list(self.unpacked_fixed.values()))
            )
        )

    @property
    def unknown_priors(self):
        """
        A list of the :class:`~bilby.core.prior.Prior` for the parameters
        that are to be inferred.
        """

        return list(
            compress(
                self.unpacked_values, ~np.array(list(self.unpacked_fixed.values()))
            )
        )

    @property
    def scale_parameters(self):
        """
        A list to the hyperparameters from the distribution that are scale
        parameters.
        """

        return DISTRIBUTION_REQUIREMENTS[self.disttype]["scale"]

    def log_pdf(self, value, hyperparameters):
        """
        The natural logarithm of the distribution's probability density
        function at the given value.

        Parameters
        ----------
        value: float
            The value at which to evaluate the probability.
        hyperparameters: dict
            A dictionary of the hyperparameter values that define the current
            state of the distribution.

        Returns
        -------
        lnpdf:
            The natural logarithm of the probability.
        """

        return np.nan

    def pdf(self, value, hyperparameters):
        """
        The distribution's probability density function at the given value.

        Parameters
        ----------
        value: float
            The value at which to evaluate the probability.
        hyperparameters: dict
            A dictionary of the hyperparameter values that define the current
            state of the distribution.

        Returns
        -------
        pdf:
            The probability density.
        """

        return np.exp(self.log_pdf(value, hyperparameters))

    def sample(self, hyperparameters, size=1, random_state=None):
        """
        Draw a sample from the distribution as defined by the given
        hyperparameters.

        Parameters
        ----------
        hyperparameters: dict
            A dictionary of the hyperparameter values that define the current
            state of the distribution.
        size: int
            The number of samples to draw from the distribution.
        random_state:
            A random state for drawing the samples.

        Returns
        -------
        sample:
            A sample, or set of samples, from the distribution.
        """

        return None


class BoundedGaussianDistribution(BaseDistribution):
    """
    A distribution to define estimating the parameters of a (potentially
    multi-modal) bounded Gaussian distribution.

    An example of using this distribution for a two component Gaussian
    distribution bounded at zero and with unknown mean, standard deviations and
    weights would be:

    >>> from bilby.core.prior import HalfNormal, LogUniform, DirichletPriorDict
    >>> # set priors for means (half-Normal distributions with mode at 0)
    >>> mus = [HalfNormal(10.0, name="mu0"), HalfNormal(10.0, name="mu1")]
    >>> # set priors for standard deviations (log uniform distributions)
    >>> sigmas = [LogUniform(name="sigma0", minimum=0.0001, maximum=100.0),
                  LogUniform(name="sigma1", minimum=0.0001, maximum=100.0)]
    >>> # set a Dirichlet prior on the weights (i.e., they must add up to 1)
    >>> weights = DirichletPriorDict(n_dim=2, label="weight")
    >>> dist = BoundedGaussianDistribution("x", mus=mus, sigmas=sigmas, weights=weights)

    Note that if using a Dirichlet prior on the weights all weights must be
    included and none can be set as fixed.

    Parameters
    ----------
    name: str
        See :class:`~cwinpy.hierarchical.BaseDistribution`
    mus: array_like
        A list of values of the means of each mode of the Gaussian.
    sigmas: array_like
        A list of values of the standard deviations of each mode of the
        Gaussian.
    weights: array_like
        A list of values of the weights (relative probabilities) of
        each mode. This will default to equal weights if not given. If wanting
        to estimate multiple weights a DirichletPriorDict should be used as in
        the example above.
    low: float
        The lower bound of the distribution (defaults to 0, i.e., only positive
        values are allowed)
    high: float
        The upper bound of the distribution (default to infinity)

    """

    def __init__(self, name, mus=[], sigmas=[], weights=None, low=0.0, high=np.inf):
        gaussianparameters = {"mu": [], "sigma": [], "weight": []}

        if isinstance(mus, (int, float, bilby.core.prior.Prior)):
            mus = [mus]
        elif not isinstance(mus, (list, np.ndarray)):
            raise TypeError("Unknown type for 'mus'")

        if isinstance(sigmas, (int, float, bilby.core.prior.Prior)):
            sigmas = [sigmas]
        elif not isinstance(sigmas, (list, np.ndarray)):
            raise TypeError("Unknown type for 'sigmas'")

        if weights is None:
            weights = [1] * len(mus)
        elif not isinstance(
            weights, (list, np.ndarray, bilby.core.prior.DirichletPriorDict)
        ):
            raise TypeError("Unknown type for 'weights'")

        if isinstance(weights, bilby.core.prior.DirichletPriorDict):
            # DirichletPriorDict has length one less than the number of weights
            nweights = len(weights) + 1
            for wv in weights.values():
                gaussianparameters["weight"].append(wv)
        else:
            nweights = len(weights)

        # set the number of modes
        self.nmodes = len(mus)

        if len(mus) != len(sigmas) or nweights != len(mus):
            raise ValueError("'mus', 'sigmas' and 'weights' must be the same length")

        if self.nmodes < 1:
            raise ValueError("Gaussian must have at least one mode")

        for i in range(self.nmodes):
            gaussianparameters["mu"].append(mus[i])
            gaussianparameters["sigma"].append(sigmas[i])

            if isinstance(weights, (list, np.ndarray)):
                gaussianparameters["weight"].append(weights[i])

        # initialise
        super().__init__(
            name, "gaussian", hyperparameters=gaussianparameters, low=low, high=high
        )

    def log_pdf(self, value, hyperparameters={}):
        """
        The natural logarithm of the pdf of a 1d (potentially multi-modal)
        Gaussian probability distribution.

        Parameters
        ----------
        value: float
            The value at which the probability is to be evaluated.
        hyperparameters: dict
            A dictionary containing the current values of the hyperparameters
            that need to be inferred. If there are multiple modes and weights
            are not fixed then the hyperparameters should include ``n-1``
            weights values, where ``n`` is the number of modes.

        Returns
        -------
        logpdf:
            The natural logarithm of the probability density at the given
            value.
        """

        if np.any((value < self.low) | (value > self.high)):
            return -np.inf

        mus = self["mu"]
        sigmas = self["sigma"]

        if isinstance(self.fixed["weight"], (list, np.ndarray)):
            if np.any(np.asarray(self.fixed["weight"]) == True):  # noqa: E712
                weights = self["weight"]
            else:
                # all should be False for Dirichlet priors
                weights = np.zeros(self.nmodes)
        else:
            weights = np.zeros(self.nmodes)

        # get current mus and sigmas from values
        for i in range(self.nmodes):
            if not self.fixed["mu"][i]:
                param = "mu{}".format(i)
                try:
                    mus[i] = hyperparameters[param]
                except KeyError:
                    raise KeyError(
                        "Cannot calculate log probability when "
                        "value '{}' is not given".format(param)
                    )

            if not self.fixed["sigma"][i]:
                param = "sigma{}".format(i)
                try:
                    sigmas[i] = hyperparameters[param]
                except KeyError:
                    raise KeyError(
                        "Cannot calculate log probability when "
                        "value '{}' is not given".format(param)
                    )

            if i < (self.nmodes - 1):
                if not self.fixed["weight"][i]:
                    param = "weight{}".format(i)
                    try:
                        weights[i] = hyperparameters[param]
                    except KeyError:
                        raise KeyError(
                            "Cannot calculate log probability when "
                            "value '{}' is not given".format(param)
                        )

        if weights[self.nmodes - 1] == 0.0:
            # set final weight
            weights[self.nmodes - 1] = 1.0 - np.sum(weights[:-1])

        if np.any(np.asarray(sigmas) <= 0.0):
            return -np.inf

        if np.any(np.asarray(weights) <= 0.0):
            return -np.inf

        # normalise weights
        lweights = np.log(np.asarray(weights) / np.sum(weights))

        # get log pdf
        if isinstance(value, (float, int)):
            logpdf = -np.inf
        elif isinstance(value, (list, np.ndarray)):
            logpdf = np.full_like(value, -np.inf)
        else:
            raise TypeError("value must be a float or array-like")

        for mu, sigma, lweight in zip(mus, sigmas, lweights):
            lpdf = lweight + truncnorm.logpdf(
                value,
                (self.low - mu) / sigma,
                (self.high - mu) / sigma,
                loc=mu,
                scale=sigma,
            )
            logpdf = np.logaddexp(logpdf, lpdf)

        return logpdf

    def sample(self, hyperparameters={}, size=1, random_state=None):
        """
        Draw a sample from the bounded Gaussian distribution as defined by the
        given hyperparameters.

        Parameters
        ----------
        hyperparameters: dict
            A dictionary of the hyperparameter values that define the current
            state of the distribution. If there are multiple modes and weights
            are not fixed then the hyperparameters should include ``n-1``
            weights values, where ``n`` is the number of modes.
        size: int
            The number of samples to draw. Default is 1.
        random_state:
            A random state for drawing the samples.

        Returns
        -------
        sample:
            A sample, or set of samples, from the distribution.
        """

        mus = self["mu"]
        sigmas = self["sigma"]

        if isinstance(self.fixed["weight"], (list, np.ndarray)):
            if np.any(np.asarray(self.fixed["weight"]) == True):  # noqa: E712
                weights = self["weight"]
            else:
                # all should be False for Dirichlet priors
                weights = np.zeros(self.nmodes)
        else:
            weights = np.zeros(self.nmodes)

        # get current mus and sigmas from values
        for i in range(self.nmodes):
            if not self.fixed["mu"][i]:
                param = "mu{}".format(i)
                try:
                    mus[i] = hyperparameters[param]
                except KeyError:
                    raise KeyError(
                        "Cannot calculate log probability when "
                        "value '{}' is not given".format(param)
                    )

            if not self.fixed["sigma"][i]:
                param = "sigma{}".format(i)
                try:
                    sigmas[i] = hyperparameters[param]
                except KeyError:
                    raise KeyError(
                        "Cannot calculate log probability when "
                        "value '{}' is not given".format(param)
                    )

            if i < (self.nmodes - 1):
                if not self.fixed["weight"][i]:
                    param = "weight{}".format(i)
                    try:
                        weights[i] = hyperparameters[param]
                    except KeyError:
                        raise KeyError(
                            "Cannot calculate log probability when "
                            "value '{}' is not given".format(param)
                        )

        if weights[self.nmodes - 1] == 0.0:
            # set final weight
            weights[self.nmodes - 1] = 1.0 - np.sum(weights[:-1])

        # cumulative normalised weights
        cweights = np.cumsum(np.asarray(weights) / np.sum(weights))

        # pick mode and draw sample
        if self.nmodes == 1:
            sample = truncnorm.rvs(
                (self.low - mus[0]) / sigmas[0],
                (self.high - mus[0]) / sigmas[0],
                loc=mus[0],
                scale=sigmas[0],
                size=size,
                random_state=random_state,
            )
        else:
            sample = np.zeros(size)
            for i in range(size):
                mode = np.argwhere(cweights - np.random.rand() > 0)[0][0]

                sample[i] = truncnorm.rvs(
                    (self.low - mus[mode]) / sigmas[mode],
                    (self.high - mus[mode]) / sigmas[mode],
                    loc=mus[mode],
                    scale=sigmas[mode],
                    size=1,
                    random_state=random_state,
                )

            if size == 1:
                sample = sample[0]

        return sample


class ExponentialDistribution(BaseDistribution):
    """
    A distribution to define estimating the parameters of an exponential distribution.

    Parameters
    ----------
    name: str
        See :class:`~cwinpy.hierarchical.BaseDistribution`
    mu: float, Prior
        The mean of the exponential distribution.
    """

    def __init__(self, name, mu):
        # initialise
        super().__init__(
            name, "exponential", hyperparameters=dict(mu=mu), low=0.0, high=np.inf
        )

    def log_pdf(self, value, hyperparameters={}):
        """
        The natural logarithm of the pdf of an exponential distribution.

        Parameters
        ----------
        value: float
            The value at which the probability is to be evaluated.
        hyperparameters: dict
            A dictionary containing the current values of the hyperparameters
            that need to be inferred.

        Returns
        -------
        logpdf:
            The natural logarithm of the probability at the given value.
        """

        if np.any((value < self.low) | (value > self.high)):
            return -np.inf

        mu = self["mu"]
        if not self.fixed["mu"]:
            try:
                mu = hyperparameters["mu"]
            except KeyError:
                raise KeyError("Cannot evaluate the probability when mu is not given")

        if mu <= 0.0:
            return -np.inf

        # get log pdf
        logpdf = expon.logpdf(value, scale=mu)

        return logpdf

    def sample(self, hyperparameters={}, size=1, random_state=None):
        """
        Draw a sample from the exponential distribution as defined by the
        given hyperparameters.

        Parameters
        ----------
        hyperparameters: dict
            A dictionary of the hyperparameter values (``mu``) that define the
            current state of the distribution.
        size: int
            The number of samples to draw from the distribution.
        random_state:
            A random state for drawing the samples.

        Returns
        -------
        sample:
            A sample, or set of samples, from the distribution.
        """

        mu = self["mu"]
        if not self.fixed["mu"]:
            try:
                mu = hyperparameters["mu"]
            except KeyError:
                raise KeyError("Cannot evaluate the probability when mu is not given")

        samples = expon.rvs(scale=mu, size=size, random_state=random_state)

        while 1:
            idx = (samples > self.low) & (samples < self.high)
            nvalid = np.sum(idx)

            if nvalid != size:
                sample = expon.rvs(
                    scale=mu, size=(size - nvalid), random_state=random_state
                )
                samples[~idx] = sample
            else:
                break

        if size == 1:
            sample = samples[0]
        else:
            sample = samples

        return sample


class PowerLawDistribution(BaseDistribution):
    """
    A distribution to define estimating the parameters of a power law distribution.

    Parameters
    ----------
    name: str
        See :class:`~cwinpy.hierarchical.BaseDistribution`
    alpha: float, Prior
        The power law index of the distribution.
    minimum: float
        A positive finite value giving the lower cutoff of the distribution.
    maximum: float
        A positive finite value giving the upper cutoff of the distribution.
    """

    def __init__(self, name, alpha, minimum, maximum):
        if isinstance(minimum, float):
            if minimum <= 0 or not np.isfinite(minimum):
                raise ValueError(
                    "Minimum of distribution must be positive finite value"
                )

            if isinstance(maximum, float):
                if maximum < minimum:
                    raise ValueError(
                        "Maximum of distribution must be smaller than minimum!"
                    )

        if isinstance(maximum, float):
            if maximum <= 0 or not np.isfinite(maximum):
                raise ValueError(
                    "Maximum of distribution must be positive finite value"
                )

        # initialise
        super().__init__(
            name,
            "powerlaw",
            hyperparameters=dict(alpha=alpha, minimum=minimum, maximum=maximum),
        )

    def log_pdf(self, value, hyperparameters={}):
        """
        The natural logarithm of the pdf of a power law distribution.

        Parameters
        ----------
        value: float
            The value at which the probability is to be evaluated.
        hyperparameters: dict
            A dictionary containing the current values of the hyperparameters
            that need to be inferred.

        Returns
        -------
        logpdf:
            The natural logarithm of the probability at the given value.
        """

        alpha = self["alpha"]
        if not self.fixed["alpha"]:
            try:
                alpha = hyperparameters["alpha"]
            except KeyError:
                raise KeyError(
                    "Cannot evaluate the probability when alpha is not given"
                )

        minimum = self["minimum"]
        if not self.fixed["minimum"]:
            try:
                minimum = hyperparameters["minimum"]
            except KeyError:
                raise KeyError(
                    "Cannot evaluate the probability when minimum is not given"
                )
        elif np.any(value < minimum):
            return -np.inf

        maximum = self["maximum"]
        if not self.fixed["maximum"]:
            try:
                maximum = hyperparameters["maximum"]
            except KeyError:
                raise KeyError(
                    "Cannot evaluate the probability when maximum is not given"
                )
        elif np.any(value > maximum):
            return -np.inf

        if maximum <= minimum:
            return -np.inf

        # get log pdf
        logpdf = bilby.core.prior.PowerLaw(alpha, minimum, maximum).ln_prob(value)

        return logpdf

    def sample(self, hyperparameters={}, size=1, random_state=None):
        """
        Draw a sample from the exponential distribution as defined by the
        given hyperparameters.

        Parameters
        ----------
        hyperparameters: dict
            A dictionary of the hyperparameter values (``alpha``, ``minimum``
            and ``maximum``) that define the current state of the distribution.
        size: int
            The number of samples to draw from the distribution.
        random_state:
            A random state for drawing the samples.

        Returns
        -------
        sample:
            A sample, or set of samples, from the distribution.
        """

        if random_state is not None:
            from bilby.core.utils.random import seed

            # use random state to set the seed for the bilby PowerLaw sampler
            seed(random_state.integers(0, 2**63 - 1))

        alpha = self["alpha"]
        if not self.fixed["alpha"]:
            try:
                alpha = hyperparameters["alpha"]
            except KeyError:
                raise KeyError(
                    "Cannot evaluate the probability when alpha is not given"
                )

        minimum = self["minimum"]
        if not self.fixed["minimum"]:
            try:
                minimum = hyperparameters["minimum"]
            except KeyError:
                raise KeyError(
                    "Cannot evaluate the probability when minimum is not given"
                )

        maximum = self["maximum"]
        if not self.fixed["maximum"]:
            try:
                maximum = hyperparameters["maximum"]
            except KeyError:
                raise KeyError(
                    "Cannot evaluate the probability when maximum is not given"
                )

        samples = bilby.core.prior.PowerLaw(alpha, minimum, maximum).sample(size=size)

        if size == 1:
            sample = samples[0]
        else:
            sample = samples

        return sample


class DeltaFunctionDistribution(BaseDistribution):
    """
    A distribution defining a delta function (useful if wanting to fix a
    parameter at a specific value if creating signals, or use as a null model).

    Parameters
    ----------
    name: str
        See :class:`~cwinpy.hierarchical.BaseDistribution`
    peak: float
        The value at which the delta function is non-zero.
    """

    def __init__(self, name, peak):
        # initialise
        super().__init__(name, "deltafunction", hyperparameters=dict(peak=peak))

    def log_pdf(self, value, hyperparameters={}):
        """
        The natural logarithm of the pdf of a delta function distribution.

        Parameters
        ----------
        value: float
            The value at which the probability is to be evaluated.
        hyperparameters: dict
            A dictionary containing the current values of the hyperparameters
            that need to be inferred.

        Returns
        -------
        logpdf:
            The natural logarithm of the probability at the given value.
        """

        peak = self["peak"]
        if not self.fixed["peak"]:
            try:
                peak = hyperparameters["peak"]
            except KeyError:
                raise KeyError("Cannot evaluate the probability when peak is not given")

        if isinstance(value, (np.ndarray, list)):
            values = np.asarray(value)
            logpdf = np.zeros_like(values)
            logpdf[values != peak] = -np.inf

            return logpdf
        elif value != peak:
            return -np.inf
        return 0.0

    def sample(self, hyperparameters={}, size=1):
        """
        Return the position of the delta function.

        Parameters
        ----------
        hyperparameters: dict
            A dictionary of the hyperparameter values (``peak``) that define
            the current state of the distribution.
        size: int
            The number of samples to draw from the distribution.

        Returns
        -------
        sample:
            A sample, or set of samples, from the distribution.
        """

        peak = self["peak"]
        if not self.fixed["peak"]:
            try:
                peak = hyperparameters["peak"]
            except KeyError:
                raise KeyError("Cannot evaluate the probability when peak is not given")

        if size == 1:
            return peak
        else:
            return peak * np.ones(size)


class HistogramDistribution(BaseDistribution):
    """
    A distribution to define estimating the bin weights of a non-parameteric
    histogram-type distribution. The priors for the bin weights will be a
    Dirichlet prior.

    An example of using this distribution for a 10 bin histogram would be:

    >>> # set the number of bins and bounds
    >>> nbins = 20
    >>> lowerbound = 0.0
    >>> upperbound = 10.0
    >>> dist = HistogramDistribution("x", low=lowerbound, high=upperbound, nbins=nbins)

    Parameters
    ----------
    name: str
        See :class:`~cwinpy.hierarchical.BaseDistribution`
    low: float
        The lower bound of the distribution (required).
    high: float
        The upper bound of the distribution (required).
    nbins: int
        An integer number of histogram bins to use (defaults to 10).

    """

    def __init__(self, name, low, high, nbins=10):
        binparameters = {"weight": []}

        if isinstance(nbins, int):
            if nbins < 1:
                raise ValueError("Histogram must have at least one bin.")
            self.nbins = nbins
        else:
            raise TypeError("Number of bins must be an integer")

        # set the histogram bin edges (add small buffer on upper bin to allow
        # points on the edge)
        self.binedges = np.linspace(low, high + 1e-8 * high, nbins + 1)

        # set Dirichlet priors on weights
        binparameters["weight"] = list(
            bilby.core.prior.DirichletPriorDict(
                n_dim=self.nbins,
                label="weight",
            ).values()
        )

        # initialise
        super().__init__(
            name, "histogram", hyperparameters=binparameters, low=low, high=high
        )

    def log_pdf(self, value, hyperparameters={}):
        """
        The natural logarithm of the pdf of a histogrammed distribution.

        Parameters
        ----------
        value: float
            The value at which the probability is to be evaluated.
        hyperparameters: dict
            A dictionary containing the current values of the hyperparameters
            that need to be inferred. For a histogram with ``n`` bins, the
            hyperparameters should include ``n-1`` weights values.

        Returns
        -------
        logpdf:
            The natural logarithm of the probability density at the given
            value.
        """

        if np.any((np.asarray(value) < self.low) | (np.asarray(value) > self.high)):
            return -np.inf

        weights = np.zeros(self.nbins)

        for i in range(self.nbins):
            param = "weight{}".format(i)
            if i < (self.nbins - 1):
                weights[i] = hyperparameters[param]
            else:
                # set final weight
                weights[i] = 1.0 - np.sum(weights[:-1])

        if np.any(weights <= 0.0):
            return -np.inf

        # get log of weights
        lweights = np.log(weights)

        # get log pdf
        if isinstance(value, (float, int)):
            logpdf = -np.inf
        elif isinstance(value, (list, np.ndarray)):
            logpdf = np.full_like(value, -np.inf)
        else:
            raise TypeError("value must be a float or array-like")

        binidxs = np.digitize(value, self.binedges)

        if isinstance(value, (float, int)):
            logpdf = lweights[binidxs - 1]
        else:
            for i in range(len(value)):
                logpdf[i] = lweights[binidxs[i] - 1]

        return logpdf

    def sample(self, hyperparameters={}, size=1, random_state=None):
        """
        Draw a sample from the histogram distribution as defined by the
        given hyperparameters.

        Parameters
        ----------
        hyperparameters: dict
            A dictionary of the hyperparameter values that define the current
            state of the distribution. If there are ``n`` bins in the
            histogram, then the hyperparameters should include ``n-1`` weights
            values.
        size: int
            The number of samples to draw. Default is 1.
        random_state:
            A random state for drawing the samples.

        Returns
        -------
        sample:
            A sample, or set of samples, from the distribution.
        """

        rng = np.random.default_rng() if random_state is None else random_state
        weights = np.zeros(self.nbins)

        # get current weights
        for i in range(self.nbins):
            param = "weight{}".format(i)
            if i < (self.nbins - 1):
                weights[i] = hyperparameters[param]
            else:
                # set final weight
                weights[i] = 1.0 - np.sum(weights[:-1])

        # cumulative normalised weights
        cweights = np.cumsum(np.asarray(weights) / np.sum(weights))

        # pick bin and draw sample
        if self.nbins == 1:
            sample = rng.uniform(self.low, self.high, size=size)
        else:
            sample = np.zeros(size)
            for i in range(size):
                bin = np.argwhere(cweights - rng.uniform() > 0)[0][0]

                sample[i] = rng.uniform(
                    self.binedges[bin], self.binedges[bin + 1], size=1
                )

            if size == 1:
                sample = sample[0]

        return sample


def create_distribution(name, distribution, distkwargs={}):
    """
    Function to create a distribution.

    An example of creating an exponential distribution, with a half-Gaussian
    prior on the mean would be:

    >>> from bilby.core.prior import HalfGaussian
    >>> sigma = 1e34  # width of half-Gaussian prior on mu
    >>> distkwargs = {"mu": HalfGaussian(name="mu", sigma=sigma)}
    >>> expdist = create_distribution("q22", "exponential", distkwargs)

    An example of creating a bimodal-Gaussian distribution, with modes fixed at
    particular values, fixed weights, but log-uniform priors on the mode
    widths, would be:

    >>> from bilby.core.prior import LogUniform
    >>> min = 1e28  # minimum of the width prior
    >>> max = 1e38  # maximum of the width prior
    >>> modes = [0.0, 1e32]  # fixed modes
    >>> weights = [0.7, 0.3]  # fixed weights
    >>> sigmas = [
    >>>     LogUniform(name="sigma0", minimum=min, maximum=max),
    >>>     LogUniform(name="sigma1", minimum=min, maximum=max),
    >>> ]
    >>> distkwargs = {
    >>>     "mu": modes,  # set "mu" for the modes
    >>>     "sigma": sigmas,  # set "sigma" for the widths
    >>>     "weight": weights,  # set "weight" for the weights
    >>> }
    >>> gaussdist = create_distribution("q22", "gaussian", distkwargs)

    Parameters
    ----------
    name: str
        The name of the parameter which the distribution represents.
    distribution: str, :class:`cwinpy.hierarchical.BaseDistribution`
        A string giving a valid distribution name. This is the distribution for
        which the hyperparameters are going to be inferred. If using a string,
        the distribution keyword arguments must be passed using ``distkwargs``.
    distkwargs: dict
        A dictionary of keyword arguments for the distribution that is being
        inferred.

    Returns
    -------
    distribution
        The distribution class.

    """

    if isinstance(distribution, BaseDistribution):
        return distribution
    elif isinstance(distribution, str):
        if distribution.lower() not in DISTRIBUTION_REQUIREMENTS.keys():
            raise ValueError('Unknown distribution type "{}"'.format(distribution))

        if distribution.lower() == "gaussian":
            return BoundedGaussianDistribution(name, **distkwargs)
        elif distribution.lower() == "exponential":
            return ExponentialDistribution(name, **distkwargs)
        elif distribution.lower() == "deltafunction":
            return DeltaFunctionDistribution(name, **distkwargs)
        elif distribution.lower() == "powerlaw":
            return PowerLawDistribution(name, **distkwargs)
        elif distribution.lower() == "histogram":
            return HistogramDistribution(name, **distkwargs)
    else:
        raise TypeError("Unknown distribution")


class MassQuadrupoleDistribution:
    """
    A class to infer the hyperparameters of the :math:`l=m=2` mass quadrupole
    distribution (or fiducial ellipticity :math:`\\varepsilon`) for a given
    selection of known pulsars (see, for example, [2]_).

    The class currently can attempt to fit the hyperparameters for the
    following distributions:

    * a :math:`n`-mode bounded Gaussian distribution defined by either fixed or
      unknown means, standard deviations and weights;
    * an exponential distribution defined by an unknown mean.
    * a power law distribution defined by an unknown power law index and fixed
      or unknown bounds.

    All distributions do not allow the quadrupole value to become negative.

    Parameters
    ----------
    data: :class:`bilby.core.result.ResultList`
        A :class:`bilby.core.result.ResultList` of outputs from running source
        parameter estimation using bilby for a set of individual CW sources.
        These can be from MCMC or nested sampler runs, but only the latter can
        be used if requiring a properly normalised evidence value.
    gridrange: array_like
        A list of values at which the :math:`Q_{22}` parameter posteriors
        should be interpolated, or a lower and upper bound in the range of
        values, which will be split into ``bins`` points spaced linearly in
        log-space (unless ``gridtype'' is set to a value other than ``"log"``).
<<<<<<< HEAD
        If not supplied, then a individual grids for each set of posterior
        samples, will be created.
=======
        If not supplied this will instead be set using the posterior samples,
        with a minimum value at zero and a maximum given by the maximum of all
        posterior samples.
    include_zero: bool
        Set this to True to make sure that zero is included as the lower bound
        of the grid range. Defaults to False.
>>>>>>> d1b2143e
    bins: int
        The number of bins at which the posterior will be interpolated.
    gridtype: str
        This sets the grid bin spacing used for assigning the interpolation
        grid. If the grid range is supplied, it defaults to spacings that are
        uniform in log-space for distributions other than
        :class:`cwinpy.hierarchical.HistogramDistribution` for which case the
        spacing defaults to linear. Values can either be ``"log"`` or
        ``"linear"`` to force one or other spacing.
    distribution: :class:`cwinpy.hierarchical.BaseDistribution`, str
        A predefined distribution, or string giving a valid distribution name.
        This is the distribution for which the hyperparameters are going to be
        inferred. If using a string, the distribution keyword arguments must be
        passed using ``distkwargs``.
    distkwargs: dict
        A dictionary of keyword arguments for the distribution that is being
        inferred.
    bw: str, scalar, callable
        See the ``bw_method`` argument for :class:`scipy.stats.gaussian_kde`.
    sampler: str
        The name of the stochastic sampler method used by ``bilby`` for
        sampling the posterior. This defaults to use 'dynesty'.
    sampler_kwargs: dict
        A dictionary of arguments required by the given sampler.
    grid: dict
        A dictionary of values that define a grid in the parameter and
        hyperparameter space that can be used by a
        :class:`bilby.core.grid.Grid`. If given sampling will be performed on
        the grid, rather than using the stochastic sampler.
    integration_method: str
        The method to use for integration over the :math:`Q_{22}` parameter for
        each source. Default is 'numerical' to perform trapezium rule
        integration. Other allowed values are: 'sample' to sample over each
        individual :math:`Q_{22}` parameter for each source; or, 'expectation',
        which uses the :math:`Q_{22}` posterior samples to approximate the
        expectation value of the hyperparameter distribution. At the moment,
        these two additional methods may not be correct/reliable.
    nsamples: int
        This sets the number of posterior samples to store for either
        estimating KDEs or calculating expectation values from those passed in
        the data. This allows downsampling of large numbers of samples by
        randomly drawing a subsection of samples. If the number given is larger
        than the total number of samples for a given pulsar, then all samples
        will be used in that case. The default will be to use all samples, but
        this may lead to memory issues when using large numbers of pulsars.
    use_ellipticity: bool
        If True, work with fiducial ellipticity :math:`\\varepsilon` rather
        than mass quadrupole.
    """

    def __init__(
        self,
        data=None,
        gridrange=None,
        bins=100,
        gridtype=None,
        include_zero=False,
        distribution=None,
        distkwargs=None,
        bw="scott",
        sampler="dynesty",
        sampler_kwargs={},
        grid=None,
        integration_method="numerical",
        nsamples=None,
        use_ellipticity=False,
        **kwargs,
    ):
        self._posterior_samples = []
        self._pulsar_priors = []
        self._log_evidence = []
        self._likelihood_kdes_interp = []
        self._distribution = None

        # set whether to use ellipticity rather than mass quadrupole
        self.use_ellipticity = use_ellipticity

        # set the values of q22/ellipticity at which to calculate the KDE
        # interpolator
        self.include_zero = include_zero
        self.set_range(gridrange, bins, gridtype=gridtype)

        # set integration method
        self.set_integration_method(integration_method)

        # set the data
        self.add_data(data, bw=bw, nsamples=nsamples, **kwargs)

        # set the sampler
        if grid is None:
            self.set_sampler(sampler, sampler_kwargs)
        else:
            self.set_grid(grid)

        # set the distribution
        self.set_distribution(distribution, distkwargs)

    def set_range(self, gridrange, bins=100, gridtype=None):
        """
        Set the values of :math:`Q_{22}`, or ellipticity :math:`\\varepsilon`,
        either directly, or as a set of points linear in log-space defined by
        a lower and upper bounds and number of bins, at which to evaluate the
        posterior samples via their KDE to make an interpolator.

        Parameters
        ----------
        gridrange: array_like
            If this array contains two values it is assumed that these are the
            lower and upper bounds of a range, and the ``bins`` parameter sets
            the number of bins in log-space that the range will be split into.
            Otherwise, if more than two values are given it is assumed these
            are the values for :math:`Q_{22}` or :math:`\\varepsilon`.
        bins: int
            The number of bins the range is split into.
        gridtype: str
            Set whether to have grid-spacing be ``"linear"`` or linear in
            log-10 space (``"log"``). By default, for distribution's other than
            :class:`cwinpy.hierarchical.HistogramDistribution` the default will
            be linear in log-10 space.
        """

        self._bins = bins

        if gridrange is None:
            self._grid_interp_values = None
            return

        if len(gridrange) == 2:
            if gridrange[1] < gridrange[0]:
                raise ValueError("Grid range is badly defined")

            # set grid spacing (either linear or linear in log10-space)
            if (
                gridtype is None
                and not isinstance(self._distribution, HistogramDistribution)
            ) or gridtype == "log":
                self._grid_interp_values = np.logspace(
                    np.log10(gridrange[0]), np.log10(gridrange[1]), self._bins
                )
            else:
                self._grid_interp_values = np.linspace(
                    gridrange[0], gridrange[1], self._bins
                )
        elif len(gridrange) > 2:
            self._grid_interp_values = gridrange
        else:
            raise ValueError("Grid range is badly defined")

        if self.include_zero:
            self._grid_interp_values = np.concatenate(([0], self._grid_interp_values))

    @property
    def interpolated_log_kdes(self):
        """
        Return the list of interpolation functions for the natural logarithm of
        the :math:`Q_{22}` likelihood functions after a Gaussian KDE has been
        applied.
        """

        return self._likelihood_kdes_interp

    def add_data(self, data, bw="scott", nsamples=None, **kwargs):
        """
        Set the data, i.e., the individual source posterior distributions, on
        which the hierarchical analysis will be performed.

        The posterior samples must include the ``Q22`` :math:`l=m=2` parameter,
        the fiducial ellipticity parameter ``ELL``, or gravitational wave
        amplitude ``H0``, for this inference to be performed. In the latter
        case, it will only work if you also supply distances and rotation
        frequency values for each source (a single value for each if adding a
        single source, otherwise lists of values matching each source supplied
        in ``data``) via ``dist`` and ``f0`` keyword arguments. This case also
        requires that the ``H0`` samples were obtained using a uniform prior.

        If using the "numerical" integration method, upon running the
        :meth:`~cwinpy.hierarchical.MassQuadrupoleDistribution.sample` method,
        these samples will be converted to a KDE (reflected about zero
        to avoid edge effects, and re-normalised, although the bandwidth will
        be calculated using the unreflected samples), using
        :class:`scipy.stats.gaussian_kde`, which will be used as the
        data for hierarchical inference. If the posterior
        samples come with a Bayesian evidence value, and the prior is present,
        then these are used to convert the posterior distribution into a
        likelihood, which is what is then stored in the interpolation function.

        If using the "expectation" integration method, and if the posterior
        samples were not estimated using a uniform prior on ``Q22``/``ELL``,
        then the samples will be resampled from a uniform prior to attempt to
        generate samples from the likelihood.

        Parameters
        ----------
        data: :class:`bilby.core.result.ResultList`
            A list, or single, results from bilby containing posterior samples
            for a set of sources, or individual source.
        bw: str, scale, callable
            The Gaussian KDE bandwidth calculation method as required by
            :class:`scipy.stats.gaussian_kde`. The default is the 'scott'
            method.
        nsamples: int
            This sets the number of posterior samples to store and use from
            those passed in the data. This allows downsampling of large numbers
            of samples by randomly drawing a subsection of samples. If the
            number given is larger than the total number of samples for a given
            pulsar, then all samples will be used in that case. The default
            will be to use all samples, but this may lead to memory issues when
            using large numbers of pulsars.
        dist: list, float
            A distance value (kpc) for each source supplied in the ``data``
            argument, which is required if the posteriors sampled in ``H0``.
        f0: list, float
            A rotation frequency value (Hz) for each source supplied in the
            ``data`` argument, which is required if the posteriors sampled in
            ``H0``.
        """

        # check the data is a ResultList
        if not isinstance(data, bilby.core.result.ResultList):
            if isinstance(data, (bilby.core.result.Result, str)):
                # convert to a ResultList
                data = bilby.core.result.ResultList([data])
            elif isinstance(data, list):
                data = bilby.core.result.ResultList(data)
            elif data is None:
                return
            else:
                raise TypeError("Data is not a known type")

        self._bw = bw

        for i, result in enumerate(data):
            # check all posteriors contain Q22 or ellipticity
            if (
                "Q22" not in result.posterior.columns
                and "q22" not in result.posterior.columns
            ):
                if (
                    "ELL" in result.posterior.columns
                    or "ell" in result.posterior.columns
                ):
                    priorkey = "ell" if "ell" in result.posterior.columns else "ELL"
                    if not self.use_ellipticity:
                        # convert ellipticity into q22
                        result.posterior["q22"] = ellipticity_to_q22(
                            result.posterior[priorkey]
                        )
                elif (
                    "H0" in result.posterior.columns or "h0" in result.posterior.columns
                ):
                    # convert h0 values to Q22/ELL
                    if "dist" not in kwargs or "f0" not in kwargs:
                        raise RuntimeError(
                            "If converting from h0 values, distances and rotation frequencies must be supplied"
                        )

                    priorkey = "h0" if "h0" in result.posterior.columns else "H0"

                    h0 = equations("h0")

                    try:
                        d = kwargs["dist"][i]
                    except TypeError:
                        d = kwargs["dist"]

                    try:
                        f0 = kwargs["f0"][i]
                    except TypeError:
                        f0 = kwargs["f0"]

                    priorkey = "h0" if "h0" in result.posterior.columns else "H0"
                    if self.use_ellipticity:
                        convert = h0.rearrange("ellipticity")
                        result.posterior["ell"] = convert(
                            d=d, frot=f0, h0=result.posterior[priorkey]
                        ).value
                    else:
                        q22 = equations("massquadrupole")
                        convert = h0.substitute(q22.rearrange("ellipticity")).rearrange(
                            "massquadrupole"
                        )
                        result.posterior["q22"] = convert(
                            d=d, frot=f0, h0=result.posterior[priorkey]
                        ).value
                else:
                    raise RuntimeError("Results do not contain Q22, ELL or H0")
            else:
                priorkey = "q22" if "q22" in result.posterior.columns else "Q22"
                if self.use_ellipticity:
                    result.posterior["ell"] = q22_to_ellipticity(
                        result.posterior[priorkey]
                    )

            if priorkey.lower() == "h0":
                if not isinstance(result.priors[priorkey], bilby.core.prior.Uniform):
                    raise TypeError(
                        "h0 samples can only be used when uniform priors were used"
                    )

                # add uniform prior on q22/ell
                self._pulsar_priors.append(
                    bilby.core.prior.Uniform(
                        convert(h0=result.priors[priorkey].minimum, d=d, frot=f0).value,
                        convert(h0=result.priors[priorkey].maximum, d=d, frot=f0).value,
                        name="ell" if self.use_ellipticity else "q22",
                    )
                )
            else:
                self._pulsar_priors.append(result.priors[priorkey])

        if nsamples is not None:
            if not isinstance(nsamples, int):
                raise TypeError("nsamples must be a positive integer")
            elif nsamples < 1:
                raise ValueError("nsamples must be a positive integer")

        # set number of samples to use
        if not hasattr(self, "_nsamples") and nsamples is not None:
            self._nsamples = nsamples
            numsamps = nsamples
        elif hasattr(self, "_nsamples") and nsamples is None:
            numsamps = self._nsamples
        else:
            numsamps = nsamples

        # create KDEs/add samples
        iniidx = len(self._posterior_samples)
        for i, result in enumerate(data):
            if self.use_ellipticity:
                keystr = "ell" if "ell" in result.posterior.columns else "ELL"
            else:
                keystr = "q22" if "q22" in result.posterior.columns else "Q22"

            samples = result.posterior[keystr]

            # reweight samples back to equivalent likelihood samples if prior
            # on Q22/ELL for PE was not uniform
            prior = self._pulsar_priors[iniidx + i]
            if self._integration_method == "expectation" and not isinstance(
                prior, bilby.core.prior.Uniform
            ):
                # resample to uniform prior
                possamps = result.posterior[keystr]
                lnweights = prior.log_prob(possamps)
                weights = np.exp(lnweights - np.max(lnweights))
                samples = possamps[weights > np.random.rand(len(weights))]

            # append samples
            if numsamps is None:
                self._posterior_samples.append(np.array(samples))
            else:
                if len(samples) < numsamps:
                    self._posterior_samples.append(np.array(samples))
                else:
                    # generate random choice of samples to store
                    sidx = np.random.default_rng().choice(
                        len(samples), numsamps, replace=False
                    )
                    self._posterior_samples.append(np.array(samples)[sidx])

            self._log_evidence.append(result.log_evidence)

    def set_distribution(self, distribution, distkwargs={}):
        """
        Set the distribution who's hyperparameters are going to be inferred.

        Parameters
        ----------
        distribution: :class:`cwinpy.hierarchical.BaseDistribution`, str
            A predefined distribution, or string giving a valid distribution
            name. If using a string, the distribution keyword arguments must be
            passed using ``distkwargs``.
        distkwargs: dict
            A dictionary of keyword arguments for the distribution that is being
            inferred.
        """

        self._prior = None
        self._likelihood = None

        if distribution is None:
            return

        if isinstance(distribution, BaseDistribution):
            if self.use_ellipticity:
                if distribution.name.upper() != "ELL":
                    raise ValueError("Distribution name must be 'ELL'")
                else:
                    self._distribution = distribution
            else:
                if distribution.name.upper() != "Q22":
                    raise ValueError("Distribution name must be 'Q22'")
                else:
                    self._distribution = distribution
        elif isinstance(distribution, str):
            if self.use_ellipticity:
                self._distribution = create_distribution(
                    "ELL", distribution.lower(), distkwargs
                )
            else:
                self._distribution = create_distribution(
                    "Q22", distribution.lower(), distkwargs
                )

        # set the priors from the distribution
        self._set_priors()

    def _set_priors(self):
        """
        Set the priors based on those supplied via the distribution class.
        """

        # get the priors from the distribution
        if len(self._distribution.unknown_parameters) < 1:
            raise ValueError("Distribution has no parameters to infer")

        # add priors as PriorDict
        self._prior = None

        # check for Dirichlet priors
        for param, prior in zip(
            self._distribution.unknown_parameters, self._distribution.unknown_priors
        ):
            if isinstance(prior, bilby.core.prior.DirichletElement):
                self._prior = bilby.core.prior.DirichletPriorDict(
                    n_dim=prior.n_dimensions, label=prior.label
                )
                break

        if self._prior is None:
            self._prior = bilby.core.prior.ConditionalPriorDict()

        for param, prior in zip(
            self._distribution.unknown_parameters, self._distribution.unknown_priors
        ):
            if param not in self._prior:
                self._prior[param] = prior

    def _set_likelihood(self):
        """
        Set the likelihood.
        """

        samples = None
        grid = None
        gridlist = False
        likelihoods = None

        # set the grid
        if self._integration_method == "expectation":
            samples = self._posterior_samples
        else:
            if self._grid_interp_values is None:
                # set parameter range from the data
                ranges = np.asarray(
                    [(ps.min(), ps.max()) for ps in self._posterior_samples]
                )
                prange = [ranges[:, 0].min(), ranges[:, 1].max()]
                self.set_range(prange, self._bins)

            grid = self._grid_interp_values

            # generate KDEs from samples and create spline interpolants
            nkdes = len(self._likelihood_kdes_interp)
            if len(self._posterior_samples) > nkdes:
                for i in range(nkdes, len(self._posterior_samples)):
                    psamples = self._posterior_samples[i]
                    try:
                        # get reflected samples
                        samps = np.concatenate((psamples, -psamples))

                        # calculate the KDE initially using the unreflected
                        # samples to get a better bandwidth and prevent
                        # artificially broadened distributions
                        kdeorig = gaussian_kde(psamples, bw_method=self._bw)

                        # calculate KDE (using new bandwidth equivalent to that
                        # for unreflected samples)
                        bw = np.sqrt(kdeorig.covariance[0][0] / np.var(samps))
                        kde = gaussian_kde(samps, bw_method=bw)

                        # use log pdf for the kde
                        interpvals = kde.logpdf(grid[i] if gridlist else grid) + np.log(
                            2.0
                        )  # multiply by 2 so pdf normalises to 1

                        # replace any infinity values with small number (logpdf
                        # returns inf rather than -inf, so we need to flip the
                        # sign)
                        infvals = ~np.isfinite(interpvals)
                        if np.any(infvals):
                            interpvals[infvals] = -np.inf
                            interpvals = np.nan_to_num(interpvals)

                    except Exception as e:
                        raise RuntimeError("Problem creating KDE: {}".format(e))

                    # convert posterior to likelihood (if possible)
                    if np.isfinite(self._log_evidence[i]):
                        # multiply by evidence
                        interpvals += self._log_evidence[i]

                    # divide by prior
                    interpvals -= self._pulsar_priors[i].ln_prob(grid)

                    # create and add interpolator (the tck tuple for a B-spline)
                    self._likelihood_kdes_interp.append(splrep(grid, interpvals))

            likelihoods = self._likelihood_kdes_interp

        self._likelihood = MassQuadrupoleDistributionLikelihood(
            self._distribution, likelihoods=likelihoods, samples=samples, grid=grid
        )

    def set_sampler(self, sampler="dynesty", sampler_kwargs={}):
        """
        Set the stochastic sampling method for ``bilby`` to use when sampling
        the parameter and hyperparameter posteriors.

        Parameters
        ----------
        sampler: str
            The name of the stochastic sampler method used by ``bilby`` for
            sampling the posterior. This defaults to use 'dynesty'.
        sampler_kwargs: dict
            A dictionary of arguments required by the given sampler.
        """

        self._sampler = sampler
        if self._sampler not in bilby.core.sampler.IMPLEMENTED_SAMPLERS:
            raise ValueError(
                'Sampler "{}" is not implemented in "bilby"'.format(self._sampler)
            )
        self._sampler_kwargs = sampler_kwargs
        self._use_grid = False  # set to not use the Grid sampling

    def set_grid(self, grid):
        """
        Set a grid on which to evaluate the hyperparameter posterior, as used
        by :class:`bilby.core.grid.Grid`.

        Parameters
        ----------
        grid: dict
            A dictionary of values that define a grid in the hyperparameter
            space that can be used by a :class:`bilby.core.grid.Grid` class.
        """

        if not isinstance(grid, dict):
            raise TypeError("Grid must be a dictionary")

        self._grid = grid
        self._use_grid = True

    def set_integration_method(self, integration_method="numerical"):
        """
        Set the method to use for integration over the :math:`Q_{22}` parameter
        for each source.

        Parameters
        ----------
        integration_method: str
            Default is 'numerical' to perform trapezium rule integration.
            The other allowed value is 'expectation', which uses the
            :math:`Q_{22}` posterior samples to approximate the expectation
            value of the hyperparameter distribution.
        """

        if not isinstance(integration_method, str):
            raise TypeError("integration method must be a string")

        if integration_method.lower() not in ["numerical", "expectation"]:
            raise ValueError(
                "Unrecognised integration method type "
                "'{}'".format(integration_method)
            )

        self._integration_method = integration_method.lower()

    @property
    def result(self):
        """
        Return the ``bilby`` object containing the results. If evaluating the
        posterior over a grid this is a :class:`bilby.core.grid.Grid` object.
        If sampling using a stochastic sampler, this is a
        :class:`bilby.core.result.Result` object. If sampling has not yet been
        performed this returns ``None``.
        """

        if self._use_grid:
            if hasattr(self, "_grid_result"):
                return self._grid_result
            else:
                return None
        else:
            if hasattr(self, "_result"):
                return self._result
            else:
                return None

    def log_likelihood(self, parameters):
        """
        Get the value of the log-likeihood for the supplied parameters.
        """

        if self._likelihood is None:
            self._set_likelihood()

        self._likelihood.parameters = parameters

        return self._likelihood.log_likelihood()

    def sample(self, **run_kwargs):
        """
        Sample the posterior distribution using ``bilby``. This can take
        keyword arguments required by the bilby
        :func:`~bilby.core.sampler.run_sampler` function.
        """

        # set up the likelihood function
        self._set_likelihood()

        # set use_ratio to False by default, i.e., don't use the likelihood
        # ratio
        run_kwargs.setdefault("use_ratio", False)

        # use "rwalk" as the default sample method
        run_kwargs.setdefault("sample", "rwalk")

        if self._use_grid:
            self._grid_result = bilby.core.grid.Grid(
                self._likelihood, self._prior, grid_size=self._grid
            )
        else:
            self._result = bilby.run_sampler(
                likelihood=self._likelihood,
                priors=self._prior,
                sampler=self._sampler,
                **self._sampler_kwargs,
                **run_kwargs,
            )

        return self.result

    def posterior_predictive(self, points, nsamples=100):
        """
        Return an iterator that will draw samples from the distribution
        hyperparameter posterior (once
        :meth:`~cwinpy.hierarchical.MassQuadrupoleDistribution.sample` has been
        run) and returns the associated distribution evaluated at a set of
        points.

        Currently this is only implemented to work using samples from a
        stochastic sampling method rather than posteriors evaluated on a grid.

        Parameters
        ----------
        points: array_like
            An array of Q22/ellipticity values at which to evaluate the
            distribution.
        nsamples: int
            The number of samples to draw from the distribution. This defaults
            to 100, but must be less than the number of posterior samples.
        """

        if self.result is None:
            raise RuntimeError("Sampling has not yet been performed")

        if self._use_grid:
            raise RuntimeError("Posterior predictive check can only use samples")

        # check grid
        if not isinstance(points, (tuple, list, np.ndarray)):
            raise TypeError("points must be array_like")

        if nsamples > len(self.result.posterior):
            raise ValueError(
                "Requested number of samples is greater than the number of posterior samples"
            )

        # chose random indexes of samples
        idx = np.random.choice(len(self.result.posterior), nsamples, replace=False)

        for i in idx:
            # get parameters of distribution for each sample
            hyper = {
                key: self.result.posterior[key][i]
                for key in self._distribution.unpacked_parameters
                if key in self.result.posterior.columns
            }

            # evaluate the distribution
            yield self._distribution.pdf(np.asarray(points), hyper)


class MassQuadrupoleDistributionLikelihood(bilby.core.likelihood.Likelihood):
    """
    The likelihood function for the inferring the hyperparameters of the
    mass quadrupole, :math:`Q_{22}`, distribution (or equivalently the
    fiducial ellipticity distribution).

    Parameters
    ----------
    distribution: :class:`cwinpy.hierarchical.BaseDistribution`
        The probability distribution for which the hyperparameters are going
        to be inferred.
    likelihoods: list
        A list of interpolation functions each of which gives the likelihood
        function for a single source.
    grid: array_like
        If given, the integration over the mass quadrupole distribution for
        each source is performed numerically at these grid points. If not
        given, individual samples from :math:`Q_{22}` will be drawn from each
        source (i.e., equivalent to having a new :math:`Q_{22}` parameter for
        each source in the sampler).

        .. note::

           If the mass quadrupole distribution contains scale parameters (and
           particularly if their prior distribution spans a large dynamic
           range) it can lead to pathological breakdown of the trapezium rule
           integration approximation, e.g., when the grid bins for integration
           are much larger than the scale parameters values. To avoid this,
           internally the supplied grid will actually be augmented with
           additional finer grid points around the mode (±6σ) of the
           distribution as evaluated with the current hyperparameter values.
    samples: list
        A list of arrays of :math:`Q_{22}` samples for each source. If this is
        given then these samples will be used to approximate the integral over
        independent :math:`Q_{22}` variables for each source.
    """

    def __init__(self, distribution, likelihoods=None, grid=None, samples=None):
        if not isinstance(distribution, BaseDistribution):
            raise TypeError("Distribution is not the correct type")

        # check that the distribution contains parameters to be inferred
        if len(distribution.unknown_parameters) < 1:
            raise ValueError("Distribution has no parameters to infer")

        # set parameters to be inferred
        inferred_parameters = {param: None for param in distribution.unknown_parameters}
        self.distribution = distribution
        self.grid = grid
        self.likelihoods = likelihoods
        self.samples = samples

        super().__init__(parameters=inferred_parameters)

    @property
    def likelihoods(self):
        return self._likelihoods

    @likelihoods.setter
    def likelihoods(self, like):
        if like is None:
            self._likelihoods = None
            self._nsources = 0
        elif not isinstance(like, list):
            raise TypeError("Likelihoods must be a list")
        else:
            if self.grid is not None:
                # evaluate the interpolated (log) likelihoods on the grid
                self._likelihoods = []
                for ll in like:
                    self._likelihoods.append(ll)
                self._nsources = len(like)
            else:
                raise ValueError("Grid must be set to evaluate likelihoods")

    @property
    def grid(self):
        return self._grid

    @grid.setter
    def grid(self, grid):
        if isinstance(grid, (list, np.ndarray)):
            self._grid = np.asarray(grid)
        elif grid is None:
            self._grid = None
        else:
            raise TypeError("Grid must be array-like")

    @property
    def samples(self):
        return self._samples

    @samples.setter
    def samples(self, samples):
        if samples is not None:
            if not isinstance(samples, (list, np.ndarray)):
                raise TypeError("samples value must be a list")

            if isinstance(samples, np.ndarray):
                if len(samples.shape) != 2:
                    raise ValueError("Samples must be a 2D array")

            for samplelist in samples:
                if not isinstance(samplelist, (list, np.ndarray)):
                    raise TypeError("Samples must be a list")

                if len(np.asarray(samplelist).shape) != 1:
                    raise ValueError("Source samples must be a 1d list")

            self._nsources = len(samples)

        self._samples = samples

    def log_likelihood(self):
        """
        Evaluate the log likelihood.
        """

        log_like = 0.0  # initialise the log likelihood

        if self.samples is not None:
            # log-likelihood using expectation value from samples
            for samps in self.samples:
                with np.errstate(divide="ignore"):
                    log_like += np.log(
                        np.mean(self.distribution.pdf(samps, self.parameters))
                    )
            log_like = np.nan_to_num(log_like)
        else:
            # evaluate the hyperparameter distribution
            if self.distribution.scale_parameters and np.all(
                np.array(list(self.parameters.values())) != 0.0
            ):
                # if distribution has scale parameters add points to the
                # grid to make sure the pdf is well enough samples to avoid
                # trapezium integration pathologies. NOTE: the check for all
                # parameters being non-zero is to prevent this being called
                # when calculating the null likelihood.
                nsigmas = 6.0
                nbins = 100

                if isinstance(self.distribution, BoundedGaussianDistribution):
                    # for mixture of Gaussian's use the actual Gaussian
                    # modes to define the finer grid points
                    grid = np.copy(self.grid)
                    for i in range(self.distribution.nmodes):
                        sample_std = self.parameters[f"sigma{i}"]
                        sample_mean = self.parameters[f"mu{i}"]

                        grid = np.concatenate(
                            (
                                grid,
                                np.linspace(
                                    max(
                                        self.grid.min(),
                                        sample_mean - nsigmas * sample_std,
                                    ),
                                    min(
                                        self.grid.max(),
                                        sample_mean + nsigmas * sample_std,
                                    ),
                                    nbins,
                                ),
                            )
                        )

                    grid = np.unique(grid)
                else:
                    # draw samples from distribution to get mean/standard
                    # deviation and set additional fine grid points around
                    # the mean

                    # make sure identical parameters give identical likelihood by seeding the RNG
                    seed = np.binary_repr(
                        sum(self.parameters.values()).as_integer_ratio()[0]
                    )[:63]
                    rng = np.random.default_rng(int(seed, 2))

                    samples = self.distribution.sample(
                        self.parameters, 100, random_state=rng
                    )
                    sample_std = samples.std()
                    sample_mean = samples.mean()
                    grid = np.concatenate(
                        (
                            self.grid,
                            np.linspace(
                                max(
                                    self.grid.min(),
                                    sample_mean - nsigmas * sample_std,
                                ),
                                min(
                                    self.grid.max(),
                                    sample_mean + nsigmas * sample_std,
                                ),
                                nbins,
                            ),
                        )
                    )

                grid = np.unique(grid)
            else:
                # the grid is the same for all likelihoods
                grid = self.grid
            logp = self.distribution.log_pdf(grid, self.parameters)

            # log-likelihood numerically integrating over grid
            for logl in self.likelihoods:
                log_like += logtrapz(
                    logp + splev(grid, logl), grid, disable_checks=True
                )

        return log_like

    def noise_log_likelihood(self):
        """
        The log-likelihood for the unknown hyperparameters being equal to
        with zero.

        Note
        ----

        For distributions with hyperparameter priors that exclude zero this
        will always given :math:`-\\infty`.
        """

        for p in self.parameters:
            self.parameters[p] = 0.0

        return self.log_likelihood()

    def __len__(self):
        return self._nsources<|MERGE_RESOLUTION|>--- conflicted
+++ resolved
@@ -1211,17 +1211,11 @@
         should be interpolated, or a lower and upper bound in the range of
         values, which will be split into ``bins`` points spaced linearly in
         log-space (unless ``gridtype'' is set to a value other than ``"log"``).
-<<<<<<< HEAD
-        If not supplied, then a individual grids for each set of posterior
+        If not supplied, then individual grids for each set of posterior
         samples, will be created.
-=======
-        If not supplied this will instead be set using the posterior samples,
-        with a minimum value at zero and a maximum given by the maximum of all
-        posterior samples.
     include_zero: bool
         Set this to True to make sure that zero is included as the lower bound
         of the grid range. Defaults to False.
->>>>>>> d1b2143e
     bins: int
         The number of bins at which the posterior will be interpolated.
     gridtype: str
@@ -1824,7 +1818,7 @@
 
     def log_likelihood(self, parameters):
         """
-        Get the value of the log-likeihood for the supplied parameters.
+        Get the value of the log-likeihood for the supplied hyperparameters.
         """
 
         if self._likelihood is None:
@@ -2149,4 +2143,4 @@
         return self.log_likelihood()
 
     def __len__(self):
-        return self._nsources+        return self._nsources
